--- conflicted
+++ resolved
@@ -32,12 +32,6 @@
   <!-- New test files go here (in alphabetical order). -->
   <script src="expandKeyValue_test_old.js"></script>
   <script src="flatten_test_old.js"></script>
-<<<<<<< HEAD
-  <script src="hasOwn_test_old.js"></script>
-=======
-  <script src="get_test_old.js"></script>
-  <script src="isArray_test_old.js"></script>
->>>>>>> 183f0b07
   <script src="processStates_test_old.js"></script>
 </body>
 </html>
--- conflicted
+++ resolved
@@ -45,41 +45,31 @@
     qunit: {
       files: ['test/unit.html', 'test/integration.html'],
     },
-<<<<<<< HEAD
-
     karma: {
-      options:{
+      options: {
         configFile: 'karma.conf.js',
         browsers: ['ChromeHeadless'],
         singleRun: true,
-        failOnEmptyTestSuite: false
+        failOnEmptyTestSuite: false,
       },
-      unit: {
-      },
+      unit: {},
       integration: {
         options: {
-          files: ['test/integration/integration_test.js', 'dist/data-layer-helper.js'],
+          files: [
+            'test/integration/integration_test.js',
+            'dist/data-layer-helper.js'],
           preprocessors: [],
-        }
+        },
       },
-    }
-=======
->>>>>>> 8c411e68
+    },
   });
 
   grunt.loadNpmTasks('grunt-contrib-qunit');
   grunt.loadNpmTasks('grunt-karma');
 
   grunt.registerTask('default', [
-<<<<<<< HEAD
-      'karma',
-   // 'closureLint',
-   // 'closureDepsWriter',
-   // 'closureBuilder',
-    'qunit'
-=======
     'closure-compiler',
+    'karma',
     'qunit',
->>>>>>> 8c411e68
   ]);
 };
/**
 * Copyright 2013 Google Inc. All rights reserved.
 *
 * Licensed under the Apache License, Version 2.0 (the "License");
 * you may not use this file except in compliance with the License.
 * You may obtain a copy of the License at
 *
 *     http://www.apache.org/licenses/LICENSE-2.0
 *
 * Unless required by applicable law or agreed to in writing, software
 * distributed under the License is distributed on an "AS IS" BASIS,
 * WITHOUT WARRANTIES OR CONDITIONS OF ANY KIND, either express or implied.
 * See the License for the specific language governing permissions and
 * limitations under the License.
 */

module.exports = function(grunt) {

  grunt.initConfig({
    pkg: grunt.file.readJSON('package.json'),

    closureDepsWriter: {
      options: {
        closureLibraryPath: 'third_party/closure-library',
      },
      helperDeps: {
        src: 'src/helper/helper.js',
        dest: 'src/deps.js'
      }
    },

    closureBuilder:  {
      options: {
        closureLibraryPath: 'third_party/closure-library',
        compilerFile: 'third_party/closure-compiler/compiler.jar',
        namespaces: 'helper',
        compile: true,
        compilerOpts: {
          compilation_level: 'ADVANCED_OPTIMIZATIONS',
          output_wrapper: '(function(){%output%})();',
        },
      },
      helper: {
        src: ['third_party/closure-library', 'src'],
        dest: 'dist/data-layer-helper.js'
      },
    },

    qunit: {
      files: ['test/unit.html', 'test/integration.html']
    },

    karma: {
      options:{
        configFile: 'karma.conf.js',
        browsers: ['ChromeHeadless'],
        singleRun: true,
        failOnEmptyTestSuite: false
      },
      unit: {
      },
      integration: {
        options: {
          files: ['test/integration/integration_test.js', 'dist/data-layer-helper.js'],
          preprocessors: [],
        }
      },
    }
  });

  grunt.loadNpmTasks('grunt-closure-tools');
  grunt.loadNpmTasks('grunt-contrib-qunit');
  grunt.loadNpmTasks('grunt-karma');

  grunt.registerTask('default', [
<<<<<<< HEAD
      'karma',
   // 'closureLint',
   // 'closureDepsWriter',
   // 'closureBuilder',
=======
    'closureDepsWriter',
    'closureBuilder',
>>>>>>> 8199d790
    'qunit'
  ]);
};<|MERGE_RESOLUTION|>--- conflicted
+++ resolved
@@ -73,15 +73,10 @@
   grunt.loadNpmTasks('grunt-karma');
 
   grunt.registerTask('default', [
-<<<<<<< HEAD
       'karma',
    // 'closureLint',
    // 'closureDepsWriter',
    // 'closureBuilder',
-=======
-    'closureDepsWriter',
-    'closureBuilder',
->>>>>>> 8199d790
     'qunit'
   ]);
 };
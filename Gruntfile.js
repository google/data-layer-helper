--- conflicted
+++ resolved
@@ -47,6 +47,7 @@
         language_out: 'ECMASCRIPT5_STRICT',
         output_wrapper: '(function(){%output%})();',
         jscomp_warning: 'lintChecks',
+        generate_exports: true,
       },
       distribution: {
         files: {
@@ -56,11 +57,6 @@
           // A source map can be used by other applications using this library
           // to debug their code.
           create_source_map: 'dist/data-layer-helper.js.map',
-<<<<<<< HEAD
-=======
-          jscomp_warning: 'lintChecks',
-          generate_exports: true,
->>>>>>> cde3d2ac
         },
       },
       debug: {
@@ -70,14 +66,8 @@
         options: {
           // A source map can be used by other applications using this library
           // to debug their code.
-<<<<<<< HEAD
           define: 'DLH_DEBUG=true',
-          create_source_map: 'dist/data-layer-helper.js.map',
-=======
           create_source_map: 'dist/data-layer-helper-debug.js.map',
-          jscomp_warning: 'lintChecks',
-          generate_exports: true,
->>>>>>> cde3d2ac
         },
       },
     },

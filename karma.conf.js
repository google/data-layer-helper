--- conflicted
+++ resolved
@@ -17,27 +17,13 @@
       // tests
       {pattern: 'test/*_test.js'},
     ],
-<<<<<<< HEAD
-    preprocessors: {
-      // Tests are preprocessed for dependencies (closure) and iits.
-      'test/**/*_test.js': ['closure', 'closure-iit'],
-      // Source files are preprocessed for dependencies/
-      'src/*/*.js': ['closure'],
-      'node_modules/google-closure-library/closure/goog/deps.js':
-          ['closure-deps'],
-    },
-=======
     preprocessors: {'**/*.js': ['googmodule']},
->>>>>>> 031dafa4
     plugins: [
       require('karma-jasmine'),
       require('karma-chrome-launcher'),
       require('karma-spec-reporter'),
       require('karma-jasmine-html-reporter'),
-<<<<<<< HEAD
-=======
       require('karma-googmodule-preprocessor'),
->>>>>>> 031dafa4
     ],
     reporters: ['spec', 'kjhtml'],
     port: 9876,

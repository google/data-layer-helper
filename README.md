--- conflicted
+++ resolved
@@ -14,10 +14,7 @@
 - [Listening for Messages](#listening-for-messages)
     - [Processing the Past](#processing-the-past)
     - [Registering Processors](#registering-processors)
-<<<<<<< HEAD
     - [Delaying Processing](#delaying-processing)
-=======
->>>>>>> 11e5a840
 - [Summary](#summary)
 - [Build and Test](#build-and-test)
 - [License](#license)
@@ -405,16 +402,10 @@
 
 ## Listening for Messages
 When creating a `DataLayerHelper` object, you can also specify a callback function to be called 
-<<<<<<< HEAD
 whenever a message is pushed onto the given dataLayer. This allows your code to be notified
 immediately whenever the dataLayer has been updated, which is a key advantage of the message
 queue approach. To do so, add the function under the `listener` attribute in an options object for
 the second parameter of the `DataLayerHelper` constructor.
-=======
-whenever a message is pushed onto the given data layer. This allows your code to be notified
-immediately whenever the data layer has been updated, which is a key advantage of the message
-queue approach.
->>>>>>> 11e5a840
 
 ```js
 function listener(model, message) {
@@ -422,23 +413,14 @@
   // The helper has merged it onto the model.
   // Now use the message and the updated model to do something.
 }
-<<<<<<< HEAD
 const helper = new DataLayerHelper(dataLayer, {listener: listener});
-=======
-const helper = new DataLayerHelper(dataLayer, listener);
->>>>>>> 11e5a840
 ```
 
 ### Listening to the Past
 Tools that are loaded onto the page asynchronously or lazily will appreciate that you can also
-<<<<<<< HEAD
 opt to listen to message that were pushed onto the dataLayer in the past. To do so, mark the
 `listenToPast` attribute as true in an options object for the second parameter of the `DataLayerHelper`
 constructor.
-=======
-opt to process message that were pushed onto the data layer in the past. This can be done by 
-passing true as the third parameter in the `DataLayerHelper` constructor.
->>>>>>> 11e5a840
 
 ```js
 function listener(model, message) {
@@ -446,22 +428,70 @@
   // The helper has merged it onto the model.
   // Now use the message and the updated model to do something.
 }
-<<<<<<< HEAD
 const helper = new DataLayerHelper(dataLayer, {
   listener: listener,
   listenToPast: true,
 });
-=======
-const helper = new DataLayerHelper(dataLayer, listener, true);
->>>>>>> 11e5a840
 ```
 
 Using this option means that your listener callback will be called once for every message that
 has ever been pushed onto the given data layer. And on each call to the callback, the model
 will represent the abstract model at the time of the message.
 
-<<<<<<< HEAD
 ### Registering Processors
+
+If you are using a command API to bring messages to the data layer, you may want to run
+different processors to respond to different commands pushed to the data layer instead of just
+having one global listener for all commands. You can register a function to run whenever commands
+with a specific name are pushed to the command API. The function can take any number of arbitrary
+arguments, and within the function, the value of this will be [the abstract data model interface](#the-abstract-data-model-interface)
+The return value of the function will be merged into the model following the rules
+in [recursively merging values](#recursively-merging-values).
+
+First, set up a `commandAPI` function
+```js
+const dataLayer = [];
+const helper = new DataLayerHelper(dataLayer);
+function commandAPI() {
+  dataLayer.push(arguments);
+}
+```
+Next, use the `registerProcessor` function.
+```js
+helper.registerProcessor('add', function(number1, number2) {
+  // The return value will be merged into the model.
+  return {sum: number1 + number2};
+});
+
+// Important: to access the model using this,
+// registered processors must not be arrow functions.
+helper.registerProcessor('copy', function() {
+  const sum = this.get('sum');
+  // We could also do this.set('ans', sum), but changing
+  // the model inside of a registered processor is discouraged.
+  return {ans: sum};
+});
+
+// If multiple functions are registered with the same key, they
+// will be called in the order that they have been registered. Hence,
+// this function will be called second. However, it still will not
+// update finalAns on the first call, because updates from return values
+// won't be merged into the model until all functions have been called.
+helper.registerProcessor('copy', function() {
+  const ans = this.get('ans');
+  return {finalAns: ans};
+});
+```
+The above functions won't be called until we call `commandAPI` with the first parameter equal to the first parameter of `registerProcessor`.
+```js
+// Abstract data model is {}.
+commandAPI('add', 'a', 1, 2);
+// Abstract data model is {sum: 3}.
+commandAPI('copy');
+// Abstract data model is {sum: 3, ans: 3, finalAns: undefined}.
+commandAPI('copy');
+// Abstract data model is {sum: 3, ans: 3, finalAns: 3}.
+```
 
 To register multiple processors when constructing a helper, you can use the second parameter of the
 `DataLayerHelper` constructor as an options object. Pass the processors in under the `commandProcessors`
@@ -507,61 +537,6 @@
 
 // All messages that have been pushed onto the dataLayer are processed and added to the data model.
 // If any commands were pushed, they invoke the registered command processors.
-=======
-
-### Registering Processors
-If you are using a command API to bring messages to the data layer, you may want to run
-different processors to respond to different commands pushed to the data layer instead of just
-having one global listener for all commands. You can register a function to run whenever commands
-with a specific name are pushed to the command API. The function can take any number of arbitrary
-arguments, and within the function, the value of this will be [the abstract data model interface](#the-abstract-data-model-interface)
-The return value of the function will be merged into the model following the rules
-in [recursively merging values](#recursively-merging-values).
-
-First, set up a `commandAPI` function
-```js
-const dataLayer = [];
-const helper = new DataLayerHelper(dataLayer);
-function commandAPI() {
-  dataLayer.push(arguments);
-}
-```
-Next, use the `registerProcessor` function.
-```js
-helper.registerProcessor('add', function(number1, number2) {
-  // The return value will be merged into the model.
-  return {sum: number1 + number2};
-});
-
-// Important: to access the model using this,
-// registered processors must not be arrow functions.
-helper.registerProcessor('copy', function() {
-  const sum = this.get('sum');
-  // We could also do this.set('ans', sum), but changing
-  // the model inside of a registered processor is discouraged.
-  return {ans: sum};
-});
-
-// If multiple functions are registered with the same key, they
-// will be called in the order that they have been registered. Hence,
-// this function will be called second. However, it still will not
-// update finalAns on the first call, because updates from return values
-// won't be merged into the model until all functions have been called.
-helper.registerProcessor('copy', function() {
-  const ans = this.get('ans');
-  return {finalAns: ans};
-});
-```
-The above functions won't be called until we call `commandAPI` with the first parameter equal to the first parameter of `registerProcessor`.
-```js
-// Abstract data model is {}.
-commandAPI('add', 'a', 1, 2);
-// Abstract data model is {sum: 3}.
-commandAPI('copy');
-// Abstract data model is {sum: 3, ans: 3, finalAns: undefined}.
-commandAPI('copy');
-// Abstract data model is {sum: 3, ans: 3, finalAns: 3}.
->>>>>>> 11e5a840
 ```
 
 ## Summary

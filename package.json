--- conflicted
+++ resolved
@@ -6,22 +6,10 @@
     "eslint-config-closure-es6": "~0.1.1",
     "eslint-config-google": "~0.14.0",
     "eslint-plugin-jasmine": "~4.1.1",
-    "grunt": "~0.4.1",
+    "grunt": "~1.0.4",
     "grunt-closure-linter": "~0.1.0",
     "grunt-contrib-watch": "~0.4.4",
-<<<<<<< HEAD
     "grunt-karma": "^4.0.0",
-    "jasmine": "^3.5.0",
-    "jasmine-core": "^3.5.0",
-    "karma": "^5.1.0",
-    "karma-chrome-launcher": "^3.1.0",
-    "karma-closure": "^0.1.3",
-    "karma-jasmine": "^3.3.1",
-    "karma-jasmine-html-reporter": "^1.5.4",
-    "karma-spec-reporter": "0.0.32"
-  },
-  "dependencies": {}
-=======
     "jasmine": "~3.5.0",
     "jasmine-core": "~3.5.0",
     "karma": "~5.1.0",
@@ -31,5 +19,4 @@
     "karma-jasmine-html-reporter": "~1.5.4",
     "karma-spec-reporter": "~0.0.32"
   }
->>>>>>> 8199d790
 }
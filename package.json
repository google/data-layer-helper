--- conflicted
+++ resolved
@@ -2,19 +2,13 @@
   "name": "data-layer-helper",
   "version": "0.1.0",
   "devDependencies": {
-    "grunt": "~1.0.4",
-    "grunt-contrib-qunit": "~4.0.0",
     "eslint": "~7.3.1",
     "eslint-config-closure-es6": "~0.1.1",
     "eslint-config-google": "~0.14.0",
     "eslint-plugin-jasmine": "~4.1.1",
-<<<<<<< HEAD
     "grunt": "~1.0.4",
-    "grunt-closure-linter": "~0.1.0",
-    "grunt-contrib-watch": "~0.4.4",
+    "grunt-contrib-qunit": "~4.0.0",
     "grunt-karma": "^4.0.0",
-=======
->>>>>>> 8c411e68
     "jasmine": "~3.5.0",
     "jasmine-core": "~3.5.0",
     "karma": "~5.1.0",

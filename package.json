--- conflicted
+++ resolved
@@ -43,13 +43,8 @@
     "karma-spec-reporter": "~0.0.32"
   },
   "dependencies": {
-<<<<<<< HEAD
     "google-closure-compiler": "~20200719.0.0",
     "google-closure-library": "~20200628.0.0"
-  }
-=======
-    "google-closure-compiler": "~20200614.0.0",
-    "google-closure-library": "~20200614.0.0"
   },
   "repository": {
     "type": "git",
@@ -71,5 +66,4 @@
     "datalayer"
   ],
   "license": "Apache-2.0"
->>>>>>> a558bc00
 }
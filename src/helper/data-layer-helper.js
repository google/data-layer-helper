--- conflicted
+++ resolved
@@ -187,11 +187,7 @@
     this.registerProcessor('set', function() {
       let toMerge = {};
       if (arguments.length === 1 && type(arguments[0]) === 'object') {
-<<<<<<< HEAD
         toMerge = arguments[0];
-=======
-        merge(arguments[0], model);
->>>>>>> 8187341b
       } else if (arguments.length === 2 && type(arguments[0]) === 'string') {
         // Maintain consistency with how objects are merged
         // outside of the set command (overwrite or recursively merge).
